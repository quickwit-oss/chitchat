--- conflicted
+++ resolved
@@ -125,15 +125,11 @@
     let _ = tracing_subscriber::fmt::try_init();
     let transport = ChannelTransport::with_mtu(65_507).drop_message(0.5f64);
     let delay = delay_before_detection_sample(100, &*transport).await;
-<<<<<<< HEAD
-    assert!(delay < Duration::from_secs(15));
-=======
-    assert!(
-        delay < Duration::from_secs(10),
-        "Delay exceeded: {:?}",
-        delay
-    );
->>>>>>> c3ac1874
+    assert!(
+        delay < Duration::from_secs(15),
+        "Delay exceeded: {:?}",
+        delay
+    );
 }
 
 async fn test_bandwidth_aux(num_nodes: usize) -> u64 {
